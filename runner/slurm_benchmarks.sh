--- conflicted
+++ resolved
@@ -1,29 +1,9 @@
 #!/bin/bash
-<<<<<<< HEAD
-#
-# This script will run a batch job on the mdao cluster
-# to perform benchmarks.
-=======
 
 # This script submits a job via SLURM to perform benchmarks with testflo
->>>>>>> 6a3625bc
 #
-# Usage: $0 RUN_NAME
+# Usage: $0 RUN_NAME CSV_FILE NPROCS
 #
-<<<<<<< HEAD
-#     RUN_NAME : the name of the job (REQUIRED)
-#
-
-RUN_NAME=$1
-CSV_FILE=$1.csv
-CMD="testflo --pre_announce -bvs -d $CSV_FILE benchmark/benchmark_beam.py:BenchBeamNP2.benchmark_beam_np2"
-
-#export MPIRUN_ARGS="-v --display-devel-map --display-allocation"
-# --oversubscribe"
-
-
-sbatch -W -N 1 -J $RUN_NAME <<EOF
-=======
 #     RUN_NAME : the name of the job (Default: YYMMDD_HHMM)
 #     CSV_FILE : the file name for the benchmark data (Default: RUN_NAME.csv)
 #
@@ -44,7 +24,6 @@
 
 # generate job script
 cat << EOM >$RUN_NAME.sh
->>>>>>> 6a3625bc
 #!/bin/bash
 # Submit only to the mdao partition:
 #SBATCH --partition=mdao
@@ -58,23 +37,6 @@
 # Set the mininum and maximum number of nodes:
 #SBATCH --nodes=1-1
 #
-<<<<<<< HEAD
-# CPU affinity:
-#SBATCH --sockets-per-node=1
-#SBATCH --cores-per-socket=1
-#
-# Output files:
-#SBATCH --output=slurm-%x-%j.out.txt
-#SBATCH --error=slurm-%x-%j.err.txt
-
-export OMPI_MCA_mpi_warn_on_fork=0
-ulimit -s 10240
-
-# If the MPI library supports PMI2, the hostfile is not needed:
-#srun -n 1 --mpi=pmi2 $CMD
-$CMD
-EOF
-=======
 # Output files:
 #SBATCH --output=slurm-%x-%j.out.txt
 #SBATCH --error=slurm-%x-%j.err.txt
@@ -88,4 +50,3 @@
 # submit the job
 sbatch -W -J $RUN_NAME $RUN_NAME.sh
 
->>>>>>> 6a3625bc
