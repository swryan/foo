--- conflicted
+++ resolved
@@ -11,6 +11,9 @@
 import json
 import csv
 
+import logging
+logging.basicConfig(filename="benchmark.log", level=logging.DEBUG)
+
 from argparse import ArgumentParser
 
 from contextlib import contextmanager
@@ -20,11 +23,9 @@
 # default configuration options
 conf = {
     "working_dir": benchmark_dir,
+    "repo_dir":    "repos",
     "remove_csv":  False
 }
-
-import logging
-logging.basicConfig(filename='benchmark.log',level=logging.DEBUG)
 
 
 class BenchmarkDatabase(object):
@@ -156,13 +157,14 @@
 
 
 @contextmanager
-def repo(repository, repo_dir, branch=None):
+def repo(repository, branch=None):
     """
     cd into local copy of repository.  if the repository has not been
     cloned yet, then clone it to working directory first.
     """
     prev_dir = os.getcwd()
 
+    repo_dir = conf["repo_dir"]
     if not os.path.exists(repo_dir):
         os.makedirs(repo_dir)
     logging.info('cd into repo dir %s from  %s' % (repo_dir, prev_dir))
@@ -190,17 +192,12 @@
     update_triggered_by = []
 
     db = BenchmarkDatabase(project_info["name"])
-<<<<<<< HEAD
+
+    # remove any previous repo_dir for this project so we start fresh
+    remove_repo_dir(conf["repo_dir"])
 
     # determine if a new benchmark run is needed, this may be due to the
     # project repo or a trigger repo being updated or the force option
-=======
-    
-    #remove previous repo_dirs and clone fresh ones to avoid trouble.
-    repo_dir= os.path.expanduser(os.path.join(conf["working_dir"], (project_info["name"] + "_repos")))
-    remove_repo_dir(repo_dir)
-    
->>>>>>> fd5c519f
     if force:
         update_triggered_by.append('force')
     else:
@@ -214,7 +211,7 @@
             else:
                 branch = None
             # check each trigger for any update since last run
-            with repo(trigger, repo_dir, branch):
+            with repo(trigger, branch):
                 print('checking trigger', trigger, branch if branch else '')
                 last_commit = str(db.get_last_commit(trigger))
                 logging.info("Last CommitID: %s" % last_commit)
@@ -233,7 +230,6 @@
     if update_triggered_by:
         logging.info("Benchmark triggered by updates to: %s" % str(update_triggered_by))
         print("Benchmark triggered by updates to: %s" % str(update_triggered_by))
-<<<<<<< HEAD
 
         triggers = project_info.get("triggers", [])
         dependencies = project_info.get("dependencies", [])
@@ -242,17 +238,8 @@
         activate_env(env_name, triggers, dependencies)
 
         with repo(project_info["repository"], project_info.get("branch", None)):
-=======
-        env_name = create_env(project_info["name"])
-        activate_env(env_name, project_info["triggers"],
-                               project_info.get("dependencies", []),
-                               repo_dir)
-        with repo(project_info["repository"], repo_dir, project_info.get("branch", None)):
->>>>>>> fd5c519f
             get_exitcode_stdout_stderr("pip install -e .")
 
-            rc, out, err = get_exitcode_stdout_stderr("pip list")
-            print(out)
             rc, out, err = get_exitcode_stdout_stderr("pip freeze")
             print(out)
 
@@ -264,6 +251,7 @@
 
         db.dump_benchmark_data()
         remove_env(env_name, keep_env)
+
 
 def clone_repo(repository, branch):
     """
@@ -321,7 +309,7 @@
         raise RuntimeError("Failed to create conda environment", env_name, code, out, err)
 
 
-def activate_env(env_name, triggers, dependencies, repo_dir):
+def activate_env(env_name, triggers, dependencies):
     """
     Activate an existing conda env and install triggers and dependencies into it
     """
@@ -347,13 +335,8 @@
 
     # triggers are installed from a local copy of the repo via 'setup.py install'
     for trigger in triggers:
-<<<<<<< HEAD
         with repo(trigger):
             code, out, err = get_exitcode_stdout_stderr("python setup.py install")
-=======
-        with repo(trigger, repo_dir):
-            code, out, err = get_exitcode_stdout_stderr(install_cmd)
->>>>>>> fd5c519f
 
 
 def remove_env(env_name, keep_env):
@@ -373,6 +356,7 @@
         code, out, err = get_exitcode_stdout_stderr(conda_delete)
         return code
 
+
 def remove_repo_dir(repo_dir):
     """
     Remove repo directory before a benchmarking run.
@@ -382,6 +366,7 @@
 
     if os.path.exists(repo_dir):
         code, out, err = get_exitcode_stdout_stderr(remove_cmd)
+
 
 def run_benchmarks(csv_file):
     """
@@ -477,11 +462,16 @@
             else:
                 project_file = project+".json"
             project_info = read_json(project_file)
-            project_info["name"] = os.path.basename(project_file).rsplit('.', 1)[0]
+            project_name = os.path.basename(project_file).rsplit('.', 1)[0]
+            project_info["name"] = project_name
+
+            # use a different repo directory for each project
+            conf["repo_dir"] = os.path.expanduser(
+                os.path.join(conf["working_dir"], (project_name+"_repos")))
 
             # run benchmark or plot as requested
             if options.plot:
-                plot_benchmark_data(project_info["name"], options.plot)
+                plot_benchmark_data(project_name, options.plot)
             else:
                 benchmark(project_info, force=options.force, keep_env=options.keep_env)
 
