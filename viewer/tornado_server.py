--- conflicted
+++ resolved
@@ -4,41 +4,6 @@
 import tornado.ioloop
 import tornado.web
 from benchmark import BenchmarkDatabase
-<<<<<<< HEAD
-
-class MainHandler(tornado.web.RequestHandler):
-    def get(self):
-	self.write(self.request.uri)
-
-class DataRequestHandler(tornado.web.RequestHandler):
-    def get(self):
-	project = self.request.uri.split("/")
-        path = "/home/openmdao/webapps/benchmark_data_server/"
-        project_name = project[1] 
-        spec = project[2]
-        dbfullpath = path + project_name
-        db = BenchmarkDatabase(dbfullpath)
-       
-        data = {}
-        for row in db.cursor.execute("SELECT * FROM BenchmarkData WHERE Spec=? and Status=='OK' ORDER BY DateTime", (spec,)):
-            data.setdefault('timestamp', []).append(row[0])
-            data.setdefault('status', []).append(row[2])
-            data.setdefault('elapsed', []).append(row[3])
-            data.setdefault('memory', []).append(row[4])
-            data.setdefault('LoadAvg1m', []).append(row[5])
-            data.setdefault('LoadAvg5m', []).append(row[6])
-            data.setdefault('LoadAvg15m', []).append(row[7])
-
-        if not data:
-             print("No data to plot for %s" % spec)
-        else: print data 
-
-def make_app():
-    return tornado.web.Application([
-        (r"/", MainHandler),
-        (r"/\w+/\w+", DataRequestHandler),
-    ])
-=======
 
 #database_dir = os.path.abspath(os.path.dirname(__file__))
 database_dir = "/home/openmdao/webapps/benchmark_data_server/"
@@ -111,7 +76,6 @@
         (r"/",          MainHandler),
         (r"/*.js", tornado.web.StaticFileHandler, dict(path='.'))
     ], debug=True)
->>>>>>> 8f06eddc
 
 if __name__ == "__main__":
     app = make_app()
